--- conflicted
+++ resolved
@@ -47,13 +47,8 @@
     "buffer-to-arraybuffer": "0.0.6",
     "dohdec": "^3.1.0",
     "moment": "^2.29.1",
-<<<<<<< HEAD
     "pkijs": "github:gnarea/PKI.js#EnvelopedData-RecipientKeyIdentifier-generated-v1",
-    "smart-buffer": "^4.1.0",
-=======
-    "pkijs": "^2.1.96",
     "smart-buffer": "^4.2.0",
->>>>>>> 00701a75
     "uuid4": "^2.0.2",
     "verror": "^1.10.0"
   },
